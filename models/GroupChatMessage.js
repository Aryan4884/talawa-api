const mongoose = require('mongoose');

const { Schema } = mongoose;

const groupChatMessageSchema = new Schema({
  groupChatMessageBelongsTo: {
    type: Schema.Types.ObjectId,
<<<<<<< HEAD
    ref: 'GroupChat',
=======
    ref: "GroupChat",
>>>>>>> b36fcd78
    required: true,
  },
  sender: {
    type: Schema.Types.ObjectId,
<<<<<<< HEAD
    ref: 'User',
=======
    ref: "User",
>>>>>>> b36fcd78
    required: true,
  },
  createdAt: {
    type: String,
    required: true,
  },
  messageContent: {
    type: String,
    required: true,
  },
});

module.exports = mongoose.model('GroupChatMessage', groupChatMessageSchema);<|MERGE_RESOLUTION|>--- conflicted
+++ resolved
@@ -1,24 +1,16 @@
-const mongoose = require('mongoose');
+const mongoose = require("mongoose");
 
-const { Schema } = mongoose;
+const Schema = mongoose.Schema;
 
 const groupChatMessageSchema = new Schema({
   groupChatMessageBelongsTo: {
     type: Schema.Types.ObjectId,
-<<<<<<< HEAD
-    ref: 'GroupChat',
-=======
     ref: "GroupChat",
->>>>>>> b36fcd78
     required: true,
   },
   sender: {
     type: Schema.Types.ObjectId,
-<<<<<<< HEAD
-    ref: 'User',
-=======
     ref: "User",
->>>>>>> b36fcd78
     required: true,
   },
   createdAt: {
@@ -31,4 +23,4 @@
   },
 });
 
-module.exports = mongoose.model('GroupChatMessage', groupChatMessageSchema);+module.exports = mongoose.model("GroupChatMessage", groupChatMessageSchema);
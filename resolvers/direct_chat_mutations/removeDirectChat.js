--- conflicted
+++ resolved
@@ -1,26 +1,20 @@
-<<<<<<< HEAD
-const DirectChat = require('../../models/DirectChat');
-const authCheck = require('../functions/authCheck');
-const adminCheck = require('../functions/adminCheck');
-const organizationExists = require('../../helper_functions/organizationExists');
-const DirectChatMessage = require('../../models/DirectChatMessage');
-=======
 const DirectChat = require("../../models/DirectChat");
 const authCheck = require("../functions/authCheck");
 const adminCheck = require("../functions/adminCheck");
 const organizationExists = require("../../helper_functions/organizationExists");
 const DirectChatMessage = require("../../models/DirectChatMessage");
->>>>>>> b36fcd78
 
 // admins of the organization can remove chats -- may change in the future
 
-module.exports = async (parent, args, context) => {
+module.exports = async (parent, args, context, info) => {
+  try{
   authCheck(context);
 
   const org = await organizationExists(args.organizationId);
 
+  
   const chat = await DirectChat.findById(args.chatId);
-  if (!chat) throw new Error('Chat not found');
+  if (!chat) throw new Error("Chat not found");
 
   adminCheck(context, org);
 
@@ -31,7 +25,11 @@
     },
   });
 
-  await DirectChat.deleteOne({ _id: args.chatId });
+
+  await DirectChat.deleteOne({_id: args.chatId})
 
   return chat;
+}catch(e){
+  throw e;
+}
 };
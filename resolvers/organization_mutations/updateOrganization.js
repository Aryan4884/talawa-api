--- conflicted
+++ resolved
@@ -1,30 +1,30 @@
-<<<<<<< HEAD
-const Organization = require('../../models/Organization');
-const authCheck = require('../functions/authCheck');
-const adminCheck = require('../functions/adminCheck');
-=======
 const Organization = require("../../models/Organization");
 const authCheck = require("../functions/authCheck");
 const adminCheck = require("../functions/adminCheck");
->>>>>>> b36fcd78
 
-const updateOrganization = async (parent, args, context) => {
+
+const updateOrganization = async (parent, args, context, info) => {
   authCheck(context);
-  // checks to see if organization exists
-  const org = await Organization.findOne({ _id: args.id });
-  if (!org) throw new Error('Organization not found');
+  try {
+    //checks to see if organization exists
+    let org = await Organization.findOne({ _id: args.id });
+    if (!org) throw new Error("Organization not found");
 
-  // check if the user is an admin
-  adminCheck(context, org);
+    //check if the user is an admin
+    adminCheck(context, org)
 
-  // UPDATE ORGANIZATION
-  org.overwrite({
-    ...org._doc,
-    ...args.data,
-  });
-  await org.save();
 
-  return org;
+    //UPDATE ORGANIZATION
+    org.overwrite({
+      ...org._doc,
+      ...args.data
+    })
+    await org.save();
+
+    return org;
+  } catch (e) {
+    throw e;
+  }
 };
 
 module.exports = updateOrganization;
--- conflicted
+++ resolved
@@ -1,35 +1,30 @@
-<<<<<<< HEAD
-const authCheck = require('../functions/authCheck');
-const User = require('../../models/User');
-const deleteImage = require('../../helper_functions/deleteImage');
-
-module.exports = async (parent, args, context) => {
-  authCheck(context);
-=======
 const authCheck = require("../functions/authCheck");
 const User = require("../../models/User");
 const deleteImage = require("../../helper_functions/deleteImage")
->>>>>>> b36fcd78
 
-  const user = await User.findById(context.userId);
-  if (!user) throw new Error('User not found');
+module.exports = async (parent, args, context, info) => {
+    authCheck(context);
+    try{
+    const user = await User.findById(context.userId);
+    if (!user) throw new Error("User not found")
 
-  if (!user.image) throw new Error('User does not have a profile image');
+    if(!user.image) throw new Error("User does not have a profile image")
 
-  await deleteImage(user.image);
+    await deleteImage(user.image);
 
-  const newUser = await User.findOneAndUpdate(
-    {
-      _id: user.id,
-    },
-    {
-      $set: {
-        image: null,
-      },
-    },
-    {
-      new: true,
-    }
-  );
-  return newUser;
-};+
+    const newUser = await User.findOneAndUpdate({
+        _id:user.id
+    }, {
+        $set: {
+            image: null
+        }
+    }, {
+        new:true
+    })
+    return newUser;
+}catch(e){
+    throw e;
+}
+
+}
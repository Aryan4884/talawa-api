const axios = require('axios');
const shortid = require('shortid');
const { URL } = require('../constants');
const getToken = require('./functions/getToken');

let token;
beforeAll(async () => {
  token = await getToken();
});

describe('Block user functionality tests', () => {
  let createdOrganizationId;
  // A new user signs up
  let newUserId;
<<<<<<< HEAD
  const id = shortid.generate();
  const email = `${id}@test.com`;
=======
  let id = shortid.generate();
  let email = `${id}@test.com`;
>>>>>>> b36fcd78

  // TEST: ORGANIZATION BLOCKS USER
  test('Organization Blocks User', async () => {
    // An organization is created
    const createdOrganizationResponse = await axios.post(
      URL,
      {
        query: `
        mutation {
          createOrganization(data: {
              name:"test org"
              description:"test description"
              isPublic: true
              visibleInSearch: true
              }) {
                  _id
              }
      }
              `,
      },
      {
        headers: {
          Authorization: `Bearer ${token}`,
        },
      }
    );

    createdOrganizationId =
      createdOrganizationResponse.data.data.createOrganization._id;

    const signUpResponse = await axios.post(URL, {
      query: `
            mutation {
                signUp(data: {
                firstName:"testdb2",
                lastName:"testdb2"
                email: "${email}"
                password:"password"
                }) {
                user{
                  _id
                }
                accessToken
                }
            }
            `,
    });

    const signUpData = signUpResponse.data;
    newUserId = signUpData.data.signUp.user._id;

    const blockUserResponse = await axios.post(
      URL,
      {
        query: `
                    mutation{
                      blockUser(organizationId: "${createdOrganizationId}", userId: "${newUserId}"){
                        _id
                      }
                    }
                    `,
      },
      {
        headers: {
          Authorization: `Bearer ${token}`,
        },
      }
    );

    const blockUserData = blockUserResponse.data;

    expect(blockUserData.data.blockUser).toEqual(
      expect.objectContaining({
        _id: expect.any(String),
      })
    );
  });

  // TEST: ORGANIZATION UNBLOCKS USER
  test('Organization unblocks user', async () => {
    const unblockUserResponse = await axios.post(
      URL,
      {
        query: `
                      mutation{
                        unblockUser(organizationId: "${createdOrganizationId}", userId: "${newUserId}"){
                          _id
                        }
                      }
                      `,
      },
      {
        headers: {
          Authorization: `Bearer ${token}`,
        },
      }
    );

    const unblockUserData = unblockUserResponse.data;

    expect(unblockUserData.data.unblockUser).toEqual(
      expect.objectContaining({
        _id: expect.any(String),
      })
    );
  });
});<|MERGE_RESOLUTION|>--- conflicted
+++ resolved
@@ -1,27 +1,22 @@
-const axios = require('axios');
-const shortid = require('shortid');
-const { URL } = require('../constants');
-const getToken = require('./functions/getToken');
+const axios = require("axios");
+const { URL } = require("../constants");
+const getToken = require("./functions/getToken");
+const shortid = require("shortid");
 
 let token;
 beforeAll(async () => {
   token = await getToken();
 });
 
-describe('Block user functionality tests', () => {
+describe("Block user functionality tests", () => {
   let createdOrganizationId;
   // A new user signs up
   let newUserId;
-<<<<<<< HEAD
-  const id = shortid.generate();
-  const email = `${id}@test.com`;
-=======
   let id = shortid.generate();
   let email = `${id}@test.com`;
->>>>>>> b36fcd78
 
   // TEST: ORGANIZATION BLOCKS USER
-  test('Organization Blocks User', async () => {
+  test("Organization Blocks User", async () => {
     // An organization is created
     const createdOrganizationResponse = await axios.post(
       URL,
@@ -90,6 +85,7 @@
 
     const blockUserData = blockUserResponse.data;
 
+
     expect(blockUserData.data.blockUser).toEqual(
       expect.objectContaining({
         _id: expect.any(String),
@@ -98,7 +94,7 @@
   });
 
   // TEST: ORGANIZATION UNBLOCKS USER
-  test('Organization unblocks user', async () => {
+  test("Organization unblocks user", async () => {
     const unblockUserResponse = await axios.post(
       URL,
       {
@@ -119,10 +115,11 @@
 
     const unblockUserData = unblockUserResponse.data;
 
+
     expect(unblockUserData.data.unblockUser).toEqual(
       expect.objectContaining({
         _id: expect.any(String),
       })
     );
-  });
+  })
 });